defmodule Specify.Parsers do
  @moduledoc """
  Simple functions to parse strings to datatypes commonly used during configuration.

  These functions can be used as parser/validator function in a call to `Specify.Schema.field`,
  by using their shorthand name (`:integer` as shorthand for `&Specify.Parsers.integer/1`).

  (Of course, using their longhand name works as well.)


  ## Defining your own parser function

  A parser function receives the to-be-parsed/validated value as input,
  and should return `{:ok, parsed_val}` on success,
  or `{:error, reason}` on failure.

  Be aware that depending on where the configuration is loaded from,
  the to-be-parsed value might be a binary string,
  or already the Elixir type you want to convert it to.

  """

  @doc """
  Parses an integer and turns binary string representing an integer into an integer.
  """
  def integer(int) when is_integer(int), do: {:ok, int}

  def integer(binary) when is_binary(binary) do
    case Integer.parse(binary) do
      {int, ""} -> {:ok, int}
      {_int, _rest} -> {:error, "the binary `#{binary}` cannot be parsed to an integer."}
      :error -> {:error, "the binary `#{binary}` cannot be parsed to an integer."}
    end
  end

  def integer(other), do: {:error, "#{inspect(other)} is not an integer."}

  @doc """
  Similar to integer/1, but only accepts integers larger than 0.
  """
  def positive_integer(val) do
    with {:ok, int} <- integer(val) do
      if int > 0 do
        {:ok, int}
      else
        {:error, "integer #{int} is not a positive integer."}
      end
    end
  end

  @doc """
  Similar to integer/1, but only accepts integers larger than or equal to 0.
  """
  def nonnegative_integer(val) do
    with {:ok, int} <- integer(val) do
      if int >= 0 do
        {:ok, int}
      else
        {:error, "integer #{int} is not a nonnegative integer."}
      end
    end
  end

  @doc """
  Parses a float and turns a binary string representing a float into an float.

  Will also accept integers, which are turned into their float equivalent.
  """
  def float(float) when is_float(float), do: {:ok, float}
  def float(int) when is_integer(int), do: {:ok, 1.0 * int}

  def float(binary) when is_binary(binary) do
    case Float.parse(binary) do
      {float, ""} -> {:ok, float}
      {_float, _rest} -> {:error, "the binary `#{binary}` cannot be parserd to  a float."}
      :error -> {:error, "the binary `#{binary}` cannot be parserd to a float."}
    end
  end

  def float(other), do: {:error, "`#{inspect(other)}` is not a float"}

  @doc """
  Similar to float/1, but only accepts floats larger than 0.
  """
  def positive_float(val) do
    with {:ok, float} <- float(val) do
      if float > 0 do
        {:ok, float}
      else
        {:error, "float #{float} is not a positive float."}
      end
    end
  end

  @doc """
  Similar to float/1, but only accepts floats larger than or equal to 0.
  """
  def nonnegative_float(val) do
    with {:ok, float} <- float(val) do
      if float >= 0 do
        {:ok, float}
      else
        {:error, "float #{float} is not a nonnegative float."}
      end
    end
  end

  @doc """
  Parses a binary string and turns anything that implements `String.Chars` into its binary string representation by calling `to_string/1` on it.
  """
  def string(binary) when is_binary(binary), do: {:ok, binary}

  def string(thing) do
    try do
      {:ok, to_string(thing)}
    rescue
      ArgumentError ->
        {:error,
         "`#{inspect(thing)}` cannot be converted to string because it does not implement the String.Chars protocol."}
    end
  end

  @doc """
  Accepts any Elixir term as-is. Will not do any parsing.

  Only use this as a last resort. It is usually better to create your own dedicated parsing function instead.
  """
  def term(anything), do: {:ok, anything}

  @doc """
  Parses a boolean or a binary string representing a boolean value, turning it into a boolean.
  """
  def boolean(boolean) when is_boolean(boolean), do: {:ok, boolean}

  def boolean(binary) when is_binary(binary) do
    case binary |> Macro.underscore() do
      "true" -> {:ok, true}
      "false" -> {:ok, false}
      _ -> {:error, "`#{binary}` cannot be parsed to a boolean."}
    end
  end

  def boolean(other), do: {:error, "`#{inspect(other)}` is not a boolean."}

  @doc """
  Parses an atom or a binary string representing an (existing) atom.

  Will not create new atoms (See `String.to_existing_atom/1` for more info).
  """
  def atom(atom) when is_atom(atom), do: {:ok, atom}

  def atom(binary) when is_binary(binary) do
    try do
      {:ok, String.to_existing_atom(binary)}
    rescue
      ArgumentError ->
        {:error, "`#{binary}` is not an existing atom."}
    end
  end

  def atom(other), do: {:error, "`#{inspect(other)}` is not an (existing) atom."}

  @doc """
  Parses an atom or a binary string representing an (potentially not yet existing!) atom.

  Will create new atoms. Whenever possible, consider using `atom/1` instead.
  (See `String.to_atom/1` for more info on why creating new atoms is usually a bad idea).
  """
  def unsafe_atom(atom) when is_atom(atom), do: {:ok, atom}

  def unsafe_atom(binary) when is_binary(binary) do
    {:ok, String.to_atom(binary)}
  end

  def unsafe_atom(other), do: {:error, "`#{inspect(other)}` is not convertible to an atom."}

  @doc """
  Parses a list of elements.

  In the case a binary string was passed, this parser uses `Code.string_to_quoted` under the hood to check for Elixir syntax, and will only accepts binaries representing lists.

  If a list was passed in (or after turning a binary into a list), it will try to parse each of the elements in turn.
  """
  def list(list, elem_parser) when is_list(list) do
    res_list =
      Enum.reduce_while(list, [], fn
        elem, acc ->
          case elem_parser.(elem) do
            {:ok, res} ->
              {:cont, [res | acc]}

            {:error, reason} ->
              {:halt,
               {:error,
                "One of the elements of input list `#{inspect(list)}` failed to parse: \n#{reason}."}}
          end
      end)

    case res_list do
      {:error, reason} ->
        {:error, reason}

      parsed_list when is_list(parsed_list) ->
        {:ok, Enum.reverse(parsed_list)}
    end
  end

  def list(binary, elem_parser) when is_binary(binary) do
    case string_to_term(binary, existing_atoms_only: true) do
      {:ok, list_ast} when is_list(list_ast) ->
        list_ast
        |> Enum.map(&Macro.expand(&1, __ENV__))
        |> list(elem_parser)

      {:ok, _not_a_list} ->
        {:error,
         "`#{inspect(binary)}`, while parseable as Elixir code, does not represent an Elixir list."}

      {:error, reason} ->
        {:error, reason}
    end
  end

  @doc """
  Allows to pass in a 'timeout' which is a common setting for OTP-related features,
  accepting either a positive integer, or the atom `:infinity`.
  """
  def timeout(raw) do
    case positive_integer(raw) do
      {:ok, int} ->
        {:ok, int}
      {:error, _} ->
        case atom(raw) do
          {:ok, :infinity} ->
            {:ok, :infinity}

          {:ok, _} ->
            {:error,
             "#{inspect(raw)} is neither a positive integer nor the special atom value `:infinity`"}

          {:error, _} ->
            {:error,
             "`#{inspect(raw)}` is neither a positive integer nor the special atom value `:infinity`"}
        end
    end
  end

  @doc """
  Parses a Module-Function-Arity tuple.

  Accepts it both as Elixir three-element tuple (where the first two elements are atoms, and the third is a nonnegative integer), or as string representation of the same.

  Will also check and ensure that this function is actually defined.
  """
  def mfa(raw) when is_binary(raw) do
    case string_to_term(raw) do
      {:ok, {module, function, arity}}
        when is_atom(module) and is_atom(function) and is_integer(arity) ->
        mfa({module, function, arity})
      {:ok, _other} ->
        {:error, "`#{inspect(raw)}`, while parseable as Elixir code, does not represent a Module-Function-Arity tuple."}
      {:error, reason} ->
        {:error, reason}
    end
  end

  def mfa(mfa = {module, function, arity}) when is_atom(module) and is_atom(function) and is_integer(arity) and arity >= 0 do
    if function_exported?(module, function, arity) do
      {:ok, mfa}
    else
      {:error, "function #{module}.#{function}/#{arity} does not exist."}
    end
  end

  def mfa(other_val) do
    {:error, "`#{inspect(other_val)}` is not a Module-Function-Arity tuple"}
  end

  def unquote_atom(atom) when is_atom(atom) do
    {:ok, atom}
  end

  def unquote_atom(aliased_atom = {:__aliases__, _, [atom]}) when is_atom(atom) do
      case Code.eval_quoted(aliased_atom) do
        {result, []} ->
          {:ok, result}
        other ->
          {:error, "`#{inspect(other)}` cannot be unquoted as an atom."}
      end
  end

  def unquote_atom(other) do
    {:error, "`#{inspect(other)}` cannot be unquoted as an atom."}
  end

  @doc """
  Parses a function.

  This can be a function capture, or a MFA (Module-Function-Arity) tuple, which will
  be transformed into the `&Module.function/arity` capture.

  (So in either case, you end up with a function value
  that you can call using the dot operator, i.e. `.()` or `.(maybe, some, args)`).

  ## String Contexts

  For contexts in which values are specified as strings, the parser only supports the MFA format.
  This is for security (and ease of parsing) reasons.
  """
  def function(raw) when is_binary(raw) or is_tuple(raw) do
    with {:ok, {module, function, arity}} <- mfa(raw),
      {fun, []} <- Code.eval_quoted(quote do &unquote(module).unquote(function)/unquote(arity) end) do
      {:ok, fun}
    end
  end

  def function(fun) when is_function(fun) do
    {:ok, fun}
  end

  def function(other) do
    {:error, "`#{other}` cannot be parsed as a function."}
  end

  @doc """
<<<<<<< HEAD
  Parses an option.

  An option is a 2-tuple whose first element is an atom, and the second an arbitrary term.
  The following terms are options:
  - `{:a, :b}`
  - `{MyApp.Module, "Hellow, world!"}`
  - `{:some_atom, %{[] => {1, 2, 3, 4, 5}}}`

  In the case a binary string was passed, this parser uses `Code.string_to_quoted` under the
  hood to parse the terms.

  It can be convenently used alongside the list parser to check for keyword list:
  `{:list, :option}`.
  """
  def option(raw) when is_binary(raw) do
    case string_to_term(raw, existing_atoms_only: true) do
      {:ok, term} when not is_binary(term) ->
        option(term)

      {:ok, term} ->
        {:error, "the term `#{inspect(term)}` cannot be parsed to an option."}
=======
  Parses an atom that must be a member of a list of atoms

  The parsing of the atom is performed by the `atom/1` function, and follows the
  same rules.

  ### Example

      field :confirmation, {:one_of_atoms, [:yes, :no, :maybe]}
  """
  def one_of_atoms(term, allowed_atoms) do
    case atom(term) do
      {:ok, atom} ->
        if atom in allowed_atoms do
          {:ok, atom}
        else
          {:error, "Provided `#{inspect(atom)}` atom is not one of: #{inspect(allowed_atoms)}"}
        end
>>>>>>> 00327e36

      {:error, _} = error ->
        error
    end
  end

<<<<<<< HEAD
  def option({key, value}) when is_atom(key) do
    {:ok, {key, value}}
  end

  def option(term) do
    {:error, "the term `#{inspect(term)}` cannot be parsed to an option."}
  end

  defp string_to_term(binary, opts \\ []) when is_binary(binary) do
    case Code.string_to_quoted(binary, opts) do
      {:ok, ast} ->
        {:ok, ast_to_term(ast)}
=======
  @doc """
  Parses an string that must be a member of a list of strings

  The parsing of the string is performed by the `string/1` function, and follows the
  same rules.
  """
  def one_of_strings(term, allowed_strings) do
    case string(term) do
      {:ok, string} ->
        if string in allowed_strings do
          {:ok, string}
        else
          {:error, "Provided `\"#{string}\"` string is not one of: #{inspect(allowed_strings)}"}
        end
>>>>>>> 00327e36

      {:error, _} = error ->
        error
    end
<<<<<<< HEAD
  rescue
    e ->
      {:error, e}
  end

  defp ast_to_term(term) when is_atom(term), do: term
  defp ast_to_term(term) when is_integer(term), do: term
  defp ast_to_term(term) when is_float(term), do: term
  defp ast_to_term(term) when is_binary(term), do: term
  defp ast_to_term([]), do: []
  defp ast_to_term([h | t]), do: [ast_to_term(h) | ast_to_term(t)]
  defp ast_to_term({a, b}), do: {ast_to_term(a), ast_to_term(b)}
  defp ast_to_term({:{}, _place, terms}),
    do: terms |> Enum.map(&ast_to_term/1) |> List.to_tuple()
  defp ast_to_term({:%{}, _place, terms}),
    do: for {k, v} <- terms, into: %{}, do: {ast_to_term(k), ast_to_term(v)}
  defp ast_to_term(aliased = {:__aliases__, _, _}), do: Macro.expand(aliased, __ENV__)
  defp ast_to_term({:+, _, [number]}), do: number
  defp ast_to_term({:-, _, [number]}), do: -number
  defp ast_to_term(ast), do: raise ArgumentError, message: "invalid term `#{inspect(ast)}`"
=======
  end
>>>>>>> 00327e36
end<|MERGE_RESOLUTION|>--- conflicted
+++ resolved
@@ -323,7 +323,6 @@
   end
 
   @doc """
-<<<<<<< HEAD
   Parses an option.
 
   An option is a 2-tuple whose first element is an atom, and the second an arbitrary term.
@@ -345,7 +344,21 @@
 
       {:ok, term} ->
         {:error, "the term `#{inspect(term)}` cannot be parsed to an option."}
-=======
+
+      {:error, _} = error ->
+        error
+    end
+  end
+
+  def option({key, value}) when is_atom(key) do
+    {:ok, {key, value}}
+  end
+
+  def option(term) do
+    {:error, "the term `#{inspect(term)}` cannot be parsed to an option."}
+  end
+
+  @doc """
   Parses an atom that must be a member of a list of atoms
 
   The parsing of the atom is performed by the `atom/1` function, and follows the
@@ -363,27 +376,12 @@
         else
           {:error, "Provided `#{inspect(atom)}` atom is not one of: #{inspect(allowed_atoms)}"}
         end
->>>>>>> 00327e36
 
       {:error, _} = error ->
         error
     end
   end
 
-<<<<<<< HEAD
-  def option({key, value}) when is_atom(key) do
-    {:ok, {key, value}}
-  end
-
-  def option(term) do
-    {:error, "the term `#{inspect(term)}` cannot be parsed to an option."}
-  end
-
-  defp string_to_term(binary, opts \\ []) when is_binary(binary) do
-    case Code.string_to_quoted(binary, opts) do
-      {:ok, ast} ->
-        {:ok, ast_to_term(ast)}
-=======
   @doc """
   Parses an string that must be a member of a list of strings
 
@@ -398,12 +396,20 @@
         else
           {:error, "Provided `\"#{string}\"` string is not one of: #{inspect(allowed_strings)}"}
         end
->>>>>>> 00327e36
 
       {:error, _} = error ->
         error
     end
-<<<<<<< HEAD
+  end
+
+  defp string_to_term(binary, opts \\ []) when is_binary(binary) do
+    case Code.string_to_quoted(binary, opts) do
+      {:ok, ast} ->
+        {:ok, ast_to_term(ast)}
+
+      {:error, _} = error ->
+        error
+    end
   rescue
     e ->
       {:error, e}
@@ -424,7 +430,4 @@
   defp ast_to_term({:+, _, [number]}), do: number
   defp ast_to_term({:-, _, [number]}), do: -number
   defp ast_to_term(ast), do: raise ArgumentError, message: "invalid term `#{inspect(ast)}`"
-=======
-  end
->>>>>>> 00327e36
 end